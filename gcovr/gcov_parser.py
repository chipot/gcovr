--- conflicted
+++ resolved
@@ -52,21 +52,19 @@
     Union,
 )
 
-<<<<<<< HEAD
-from .coverage import BranchCoverage, FileCoverage, FunctionCoverage, LineCoverage
-=======
-from .coverage import BranchCoverage, FileCoverage, FunctionCoverage, CallCoverage
-from .decision_analysis import DecisionParser
->>>>>>> 7111438d
+from .coverage import (
+    BranchCoverage,
+    FileCoverage,
+    FunctionCoverage,
+    CallCoverage,
+    LineCoverage,
+)
 from .merging import (
     MergeOptions,
     insert_branch_coverage,
     insert_function_coverage,
-<<<<<<< HEAD
     insert_line_coverage,
-=======
     insert_call_coverage,
->>>>>>> 7111438d
 )
 
 
@@ -262,46 +260,6 @@
     return collected
 
 
-<<<<<<< HEAD
-=======
-class ParserFlags(enum.Flag):
-    """
-    Flags/toggles that control `parse_coverage()`.
-
-    Multiple values can be combined with binary-or::
-
-        ParserFlags.IGNORE_PASS_ERRORS | ParserFlags.EXCLUDE_THROW_BRANCHES
-    """
-
-    NONE = 0
-    """Default behavior."""
-
-    IGNORE_PARSE_ERRORS = enum.auto()
-    """Whether parse errors shall be converted to warnings."""
-
-    EXCLUDE_FUNCTION_LINES = enum.auto()
-    """Whether coverage shall be ignored on lines that introduce a function."""
-
-    EXCLUDE_INTERNAL_FUNCTIONS = enum.auto()
-    """Whether function coverage for reserved names is ignored."""
-
-    EXCLUDE_UNREACHABLE_BRANCHES = enum.auto()
-    """Whether branch coverage shall be ignored on lines without useful code."""
-
-    EXCLUDE_THROW_BRANCHES = enum.auto()
-    """Whether coverage for exception-only branches shall be ignored."""
-
-    RESPECT_EXCLUSION_MARKERS = enum.auto()
-    """Whether the eclusion markers shall be used."""
-
-    PARSE_DECISIONS = enum.auto()
-    """Whether decision coverage shall be generated."""
-
-    PARSE_CALLS = enum.auto()
-    """Whether call coverage shall be generated."""
-
-
->>>>>>> 7111438d
 _LineWithError = Tuple[str, Exception]
 
 
@@ -475,14 +433,13 @@
         callno, returned = line
         line_cov = coverage.lines[state.lineno]  # must already exist
 
-        if context.flags & ParserFlags.PARSE_CALLS:
-            insert_call_coverage(
-                line_cov,
-                CallCoverage(
-                    callno=callno,
-                    covered=(returned > 0),
-                ),
-            )
+        insert_call_coverage(
+            line_cov,
+            CallCoverage(
+                callno=callno,
+                covered=(returned > 0),
+            ),
+        )
 
         return state
 
