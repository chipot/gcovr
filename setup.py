#  _________________________________________________________________________
#
#  Gcovr: A parsing and reporting tool for gcov
#  Copyright (c) 2013 Sandia Corporation.
#  This software is distributed under the BSD License.
#  Under the terms of Contract DE-AC04-94AL85000 with Sandia Corporation,
#  the U.S. Government retains certain rights in this software.
#  For more information, see the README.md file.
#  _________________________________________________________________________

"""
Script to generate the installer for gcovr.
"""

import os
import os.path
import runpy
from setuptools import setup


def read(*rnames):
    return open(os.path.join(os.path.dirname(__file__), *rnames), 'rb').read().decode("UTF-8")


def run_path(filename):
    variables = dict()
    execfile(filename, globals(), variables)  # noqa: F821 execfile()
    return variables


# Retrieve the gcovr version. This prefers to use runpy.run_path() which is
# only supported in Python 2.7 or later, and falls back to execfile() which
# does not exist in Python 3.x.
run_path = getattr(runpy, 'run_path', run_path)
version = run_path('./gcovr/version.py')['__version__']

setup(name='gcovr',
      version=version,
      maintainer='William Hart',
      maintainer_email='wehart@sandia.gov',
      url='http://gcovr.com',
      license='BSD',
      platforms=["any"],
      python_requires='>=2.6',
      description='A Python script for summarizing gcov data.',
      long_description=read('README.rst'),
      classifiers=[
          'Development Status :: 4 - Beta',
          'Intended Audience :: End Users/Desktop',
          'Intended Audience :: Science/Research',
          'License :: OSI Approved :: BSD License',
          'Natural Language :: English',
          'Operating System :: Microsoft :: Windows',
          'Operating System :: Unix',
          'Programming Language :: Python',
          'Programming Language :: Python :: 2.7',
          'Programming Language :: Python :: 3.4',
          'Programming Language :: Python :: 3.5',
          'Programming Language :: Unix Shell',
          'Topic :: Software Development :: Libraries :: Python Modules',
      ],
      packages=['gcovr'],
      install_requires=[
<<<<<<< HEAD
          'argparse ; python_version < "2.7"',
      ],
=======
          'jinja2',
      ],
      package_data={
          'gcovr': ['templates/*.css', 'templates/*.html'],
      },
>>>>>>> dd63f48f
      keywords=['utility'],
      entry_points={
          'console_scripts': [
              'gcovr=gcovr.__main__:main',
          ],
      },
      )<|MERGE_RESOLUTION|>--- conflicted
+++ resolved
@@ -61,16 +61,12 @@
       ],
       packages=['gcovr'],
       install_requires=[
-<<<<<<< HEAD
           'argparse ; python_version < "2.7"',
-      ],
-=======
           'jinja2',
       ],
       package_data={
           'gcovr': ['templates/*.css', 'templates/*.html'],
       },
->>>>>>> dd63f48f
       keywords=['utility'],
       entry_points={
           'console_scripts': [
